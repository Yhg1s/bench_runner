from __future__ import annotations


import argparse
from collections import defaultdict
import datetime
import functools
import json
from pathlib import Path
import re
import tempfile
from typing import Callable, Iterable, Sequence


from matplotlib import pyplot as plt
import matplotlib
import numpy as np
import rich_argparse
from scour import scour


matplotlib.use("agg")


from . import config as mconfig
from . import result
from . import runners as mrunners
from .util import PathLike


INTERPRETER_HEAVY = {
    "chaos",
    "coroutines",
    "deepcopy",
    "deltablue",
    "generators",
    "go",
    "hexiom",
    "logging",
    "nbody",
    "pickle_pure_python",
    "pprint",
    "raytrace",
    "richards",
    "richards_super",
    "sqlglot_parse",
    "tomli_loads",
    "unpack_sequence",
    "unpickle_pure_python",
}


def savefig(output_filename: PathLike, **kwargs):
    class Options:
        quiet = True
        remove_descriptive_elements = True
        strip_comments = True
        indent_type = "none"
        strip_ids = True
        shorten_ids = True
        digits = 3

    output_filename = Path(output_filename)

    plt.savefig(output_filename, **kwargs)
    plt.close("all")

    if output_filename.suffix == ".svg":
        with tempfile.NamedTemporaryFile(
            dir=output_filename.parent, delete=False
        ) as tmp:
            with open(output_filename) as fd:
                scour.start(Options(), fd, tmp)
            output_filename.unlink()
            Path(tmp.name).rename(output_filename)


@functools.cache
def get_longitudinal_plot_config():
    cfg = mconfig.get_bench_runner_config()
    if "plot" in cfg:
        raise ValueError(
            "It looks like you have an old plot config in bench_runner.toml. "
            "Please refer to the section 'New Plot Configuration' in docs/CHANGELOG.md "
            "for detailed migration instructions."
        )

    plots = cfg.get("longitudinal_plot", {})
    subplots = plots.get("subplots", [])

    for subplot in subplots:
        assert "base" in subplot
        assert "version" in subplot
        if "flags" not in subplot:
            subplot["flags"] = []
<<<<<<< HEAD
        subplot["runners"] = set(subplot.get("runners", ()))
=======
        if "runners" not in subplot:
            subplot["runners"] = []
>>>>>>> 23aad7f8

    return plots


@functools.cache
def get_flag_effect_plot_config():
    cfg = mconfig.get_bench_runner_config()

    plots = cfg.get("flag_effect_plot", {})
    subplots = plots.get("subplots", [])

    for subplot in subplots:
        assert "name" in subplot
        assert "version" in subplot
        assert "head_flags" in subplot
        subplot["head_flags"] = sorted(set(subplot["head_flags"]))
        if "base_flags" not in subplot:
            subplot["base_flags"] = []
        else:
            subplot["base_flags"] = sorted(set(subplot["base_flags"]))
        if "runner_map" not in subplot:
            subplot["runner_map"] = {}

    return plots


@functools.cache
def get_benchmark_longitudinal_plot_config():
    cfg = mconfig.get_bench_runner_config()

    plot = cfg.get("benchmark_longitudinal_plot", {})
    assert "base" in plot
    assert "version" in plot
    assert "runners" in plot
    if "head_flags" not in plot:
        plot["head_flags"] = []
    else:
        plot["head_flags"] = sorted(set(plot["head_flags"]))
    if "base_flags" not in plot:
        plot["base_flags"] = []
    else:
        plot["base_flags"] = sorted(set(plot["base_flags"]))
    return plot


def plot_diff_pair(ax, data):
    if not len(data):
        return []

    all_data = []
    violins = []
    colors = []

    for i, (name, values, _mean) in enumerate(data):
        if values is not None:
            idx = np.round(np.linspace(0, len(values) - 1, 100)).astype(int)
            violins.append(values[idx])
            all_data.extend(values)
            if name in INTERPRETER_HEAVY:
                colors.append("red")
            else:
                colors.append("C0")
        else:
            violins.append([1.0])
            all_data.extend([1.0])
            colors.append("C0")
            ax.text(1.01, i + 1, "insignificant")

    violins.append(all_data)

    violin = ax.violinplot(
        violins,
        vert=False,
        showmeans=True,
        showmedians=False,
        widths=1.0,
        quantiles=[[0.1, 0.9]] * len(violins),
    )

    violin["cquantiles"].set_linestyle(":")
    for body, color in zip(violin["bodies"], colors):
        body.set_facecolor(color)

    for i, values in enumerate(violins):
        if not np.all(values == [1.0]):
            mean = np.mean(values)
            ax.text(mean, i + 1.3, f"{mean:.04f}", size=8)

    return all_data


def formatter(val, pos):
    return f"{val:.02f}×"


def plot_diff(
    combined_data: result.CombinedData,
    output_filename: PathLike,
    title: str,
    differences: tuple[str, str],
) -> None:
    _, axs = plt.subplots(
        figsize=(8, 2 + len(combined_data) * 0.3), layout="constrained"
    )
    plt.axvline(1.0)
    plot_diff_pair(axs, combined_data)
    names = [x[0] for x in combined_data]
    names.append("ALL")
    axs.set_yticks(np.arange(len(names)) + 1, names)
    axs.set_ylim(0, len(names) + 1)
    axs.tick_params(axis="x", bottom=True, top=True, labelbottom=True, labeltop=True)
    axs.xaxis.set_major_formatter(formatter)
    xlim = axs.get_xlim()
    if xlim[0] > 0.75 and xlim[1] < 1.25:
        axs.set_xlim(0.75, 1.25)
    axs.annotate(
        f"{differences[1]} ⟶",
        xy=(1.0, 1.0),
        xycoords=("data", "axes fraction"),
        xytext=(10, 0),
        textcoords="offset pixels",
    )
    axs.annotate(
        f"⟵ {differences[0]}",
        xy=(1.0, 1.0),
        xycoords=("data", "axes fraction"),
        xytext=(-10, 0),
        textcoords="offset pixels",
        horizontalalignment="right",
    )
    axs.grid()
    axs.set_title(title)

    savefig(output_filename)


def get_micro_version(version: str) -> str:
    micro = version.split(".")[-1].replace("+", "")
    if match := re.match(r"[0-9]+([a-z]+.+)", micro):
        micro = match.groups()[0]
    return micro


def annotate_y_axis(ax, differences: tuple[str, str]):
    ax.yaxis.set_major_formatter(formatter)
    ax.grid()
    ylim = ax.get_ylim()
    if ylim[0] > 0.9 and ylim[1] < 1.3:
        ax.set_ylim([0.9, 1.3])
    ax.legend(loc="upper left")
    ax.annotate(
        f"{differences[1]} ⟶",
        xy=(0.0, 1.0),
        xycoords=("axes fraction", "data"),
        xytext=(10, 10),
        textcoords="offset pixels",
        rotation=90,
        clip_on=True,
    )
    ax.annotate(
        f"⟵ {differences[0]}",
        xy=(0.0, 1.0),
        xycoords=("axes fraction", "data"),
        xytext=(10, -10),
        textcoords="offset pixels",
        rotation=90,
        clip_on=True,
        verticalalignment="top",
    )


def add_axvline(ax, dt: datetime.datetime, name: str):
    ax.axvline(dt)
    ax.annotate(
        name,
        xy=(dt, 0.9),
        xycoords=("data", "axes fraction"),
        xytext=(10, 0),
        textcoords="offset pixels",
        rotation=90,
    )


def longitudinal_plot(
    results: Iterable[result.Result],
    output_filename: PathLike,
    getter: Callable[
        [result.BenchmarkComparison], float | None
    ] = lambda r: r.geometric_mean_float,
    differences: tuple[str, str] = ("slower", "faster"),
    title="Performance improvement by configuration",
):
    def get_comparison_value(ref, r, base):
        key = ",".join((str(ref.filename)[8:], str(r.filename)[8:], base))
        if key in data:
            return data[key]
        else:
            value = getter(result.BenchmarkComparison(ref, r, base))
            data[key] = value
            return value

    output_filename = Path(output_filename)
    all_cfg = get_longitudinal_plot_config().get("subplots", [])
    if len(all_cfg) == 0:
        print("No longitudinal plot config found. Skipping.")
        return

    data_cache = output_filename.with_suffix(".json")
    if data_cache.is_file():
        with data_cache.open() as fd:
            data = json.load(fd)
    else:
        data = {}

    axs: Sequence[matplotlib.Axes]  # pyright: ignore

    fig, _axs = plt.subplots(
        len(all_cfg),
        1,
        figsize=(10, 5 * len(all_cfg)),
        layout="constrained",
    )  # type: ignore
    if len(all_cfg) == 1:
        axs = [_axs]
    else:
        axs = _axs

    results = [r for r in results if r.fork == "python"]

    for cfg, ax in zip(all_cfg, axs):
        version = [int(x) for x in cfg["version"].split(".")]
        assert len(version) == 2, "Version config should only be major.minor"
        ver_results = [
            r for r in results if list(r.parsed_version.release[0:2]) == version
        ]
        if cfg["runners"]:
<<<<<<< HEAD
            cfg_runners = [r for r in runners if r.nickname in cfg["runners"]]
        else:
            cfg_runners = runners
=======
            runners = mrunners.get_runners_from_nicknames_and_groups(cfg["runners"])
        else:
            runners = mrunners.get_runners()
>>>>>>> 23aad7f8

        subtitle = f"Python {cfg['version']}.x vs. {cfg['base']}"
        if len(cfg["flags"]):
            subtitle += f" ({','.join(cfg['flags'])})"
        ax.set_title(subtitle)

        first_runner = True

        for runner in cfg_runners:
            runner_results = [
                r
                for r in ver_results
                if r.nickname == runner.nickname and set(r.flags) == set(cfg["flags"])
            ]

            for r in results:
                if (
                    r.nickname == runner.nickname
                    and r.version == cfg["base"]
                    and r.flags == []
                ):
                    ref = r
                    break
            else:
                continue

            runner_results.sort(
                key=lambda x: datetime.datetime.fromisoformat(x.commit_datetime)
            )
            dates = [
                datetime.datetime.fromisoformat(x.commit_datetime)
                for x in runner_results
            ]
            changes = [
                get_comparison_value(ref, r, cfg["base"]) for r in runner_results
            ]

            if any(x is not None for x in changes):
                ax.plot(
                    dates,
                    changes,
                    color=runner.plot.color,
                    linestyle=runner.plot.style,
                    marker=runner.plot.marker,
                    markersize=5,
                    label=runner.plot.name,
                    alpha=0.9,
                )

            if first_runner:
                annotations = set()
                for r, date, change in zip(runner_results, dates, changes):
                    micro = get_micro_version(r.version)
                    if micro not in annotations and not r.version.endswith("+"):
                        annotations.add(micro)
                        text = ax.annotate(
                            micro,
                            xy=(date, change),
                            xycoords="data",
                            xytext=(-3, 15),
                            textcoords="offset points",
                            rotation=90,
                            arrowprops=dict(arrowstyle="-", connectionstyle="arc"),
                        )
                        text.set_color("#888")
                        text.set_size(8)
                        text.arrow_patch.set_color("#888")
                first_runner = False

        annotate_y_axis(ax, differences)

    fig.suptitle(title)

    savefig(output_filename, dpi=150)

    with data_cache.open("w") as fd:
        json.dump(data, fd, indent=2)


def _standardize_xlims(axs: Sequence[matplotlib.Axes]) -> None:  # pyright: ignore
    if not len(axs):
        return

    minx = None
    maxx = None
    for ax in axs:
        if not ax.has_data():
            continue
        data = ax.get_lines()[0].get_data()[0]
        if len(data) > 1:
            xlim = ax.get_xlim()
            if minx is None or maxx is None:
                minx, maxx = xlim
            else:
                minx = min(minx, xlim[0])
                maxx = max(maxx, xlim[1])

    for ax in axs:
        if ax.has_data():
            ax.set_xlim((minx, maxx))


def flag_effect_plot(
    results: Iterable[result.Result],
    output_filename: PathLike,
    getter: Callable[
        [result.BenchmarkComparison], float | None
    ] = lambda r: r.geometric_mean_float,
    differences: tuple[str, str] = ("slower", "faster"),
    title="Performance improvement by configuration",
):
    output_filename = Path(output_filename)

    # We don't need to track the performance of the Tier 2 configuration

    subplots = get_flag_effect_plot_config().get("subplots", [])
    if len(subplots) == 0:
        print("No flag effect plot config found. Skipping.")
        return

    def get_comparison_value(ref, r, force_valid):
        key = ",".join((str(ref.filename)[8:], str(r.filename)[8:]))
        if key in data:
            return data[key]
        else:
            value = getter(
                result.BenchmarkComparison(ref, r, "default", force_valid=force_valid)
            )
            data[key] = value
            return value

    data_cache = output_filename.with_suffix(".json")
    if data_cache.is_file():
        with data_cache.open() as fd:
            data = json.load(fd)
    else:
        data = {}

    axs: Sequence[matplotlib.Axes]  # pyright: ignore

    fig, _axs = plt.subplots(
        len(subplots), 1, figsize=(10, 5 * len(subplots)), layout="constrained"
    )  # type: ignore
    if len(subplots) == 1:
        axs = [_axs]
    else:
        axs = _axs

    results = [r for r in results if r.fork == "python"]

    commits: dict[str, dict[tuple[str, ...], dict[str, result.Result]]] = {}
    for r in results:
        commits.setdefault(r.nickname, {}).setdefault(tuple(r.flags), {})[
            r.cpython_hash
        ] = r

    for subplot, ax in zip(subplots, axs):
        ax.set_title(f"Effect of {subplot['name']}")
        version = tuple(int(x) for x in subplot["version"].split("."))
        assert len(version) == 2, (
            "Version config in {subplot['name']}" " should only be major.minor"
        )
        runner_map = {}
        for from_runner, to_runner in subplot.get("runner_map", {}).items():
            for r in mrunners.get_runners_from_nicknames_and_groups([from_runner]):
                runner_map[r.nickname] = to_runner

        for runner in mrunners.get_runners():
            runner_is_mapped = runner.nickname in runner_map
            if runner_map and not runner_is_mapped:
                continue
            head_results = commits.get(runner.nickname, {}).get(
                tuple(sorted(subplot["head_flags"])), {}
            )
            base_results = commits.get(
                runner_map.get(runner.nickname, runner.nickname), {}
            ).get(tuple(sorted(subplot["base_flags"])), {})

            line = []
            for cpython_hash, r in head_results.items():
                if cpython_hash in base_results:
                    if r.parsed_version.release[0:2] != version:
                        continue
                    line.append(
                        (
                            r.commit_datetime,
                            get_comparison_value(
                                base_results[cpython_hash], r, runner_is_mapped
                            ),
                        )
                    )
            line.sort(key=lambda x: datetime.datetime.fromisoformat(x[0]))

            dates = [datetime.datetime.fromisoformat(x[0]) for x in line]
            changes = [x[1] for x in line]

            if any(x is not None for x in changes):
                ax.plot(
                    dates,
                    changes,
                    color=runner.plot.color,
                    linestyle=runner.plot.style,
                    marker=runner.plot.marker,
                    markersize=5,
                    label=runner.plot.name,
                    alpha=0.9,
                )

        annotate_y_axis(ax, differences)

    fig.suptitle(title)

    _standardize_xlims(axs)

    savefig(output_filename, dpi=150)

    with data_cache.open("w") as fd:
        json.dump(data, fd, indent=2)


def benchmark_longitudinal_plot(
    results: Iterable[result.Result], output_filename: PathLike
):
    if "benchmark_longitudinal_plot" not in mconfig.get_bench_runner_config():
        return

    output_filename = Path(output_filename)

    cache_filename = output_filename.with_suffix(".json")
    if cache_filename.is_file():
        with cache_filename.open() as fd:
            cache = json.load(fd)
    else:
        cache = {}

    cfg = get_benchmark_longitudinal_plot_config()

    results = [
        r for r in results if r.fork == "python" and r.nickname in cfg["runners"]
    ]

    base = None
    for r in results:
        if r.version == cfg["base"] and r.flags == cfg["base_flags"]:
            base = r
            break
    else:
        raise ValueError(f"Base version {cfg['base']} not found")

    results = [
        r
        for r in results
        if r.version.startswith(cfg["version"]) and r.flags == cfg["head_flags"]
    ]

    by_benchmark = defaultdict(lambda: defaultdict(list))
    for r in results:
        if r.filename.name not in cache:
            comparison = result.BenchmarkComparison(base, r, "")
            timing = comparison.get_timing_diff()

            for name, _diff, mean in timing:
                # Don't include insignificant results
                if mean > 0.0:
                    value = [r.commit_date, mean, r.cpython_hash]
                    if r.filename.name not in cache:
                        cache[r.filename.name] = {}
                    cache[r.filename.name][name] = value

        for name, value in cache[r.filename.name].items():
            by_benchmark[name][r.nickname].append(value)

    with cache_filename.open("w") as fd:
        json.dump(cache, fd, indent=2)

    # Exclude any benchmarks where we don't have enough data to make a
    # meaningful plot
    by_benchmark = {
        k: v for k, v in by_benchmark.items() if any(len(x) > 2 for x in v.values())
    }

    fig, axs = plt.subplots(
        len(by_benchmark),
        1,
        figsize=(10, len(by_benchmark)),
        layout="constrained",
    )
    if len(by_benchmark) == 1:
        axs = [axs]

    plt.suptitle(
        f"Performance change by benchmark on {cfg['version']} vs. {cfg['base']}"
    )

    first = True
    for (benchmark, runners), ax in zip(sorted(by_benchmark.items()), axs):
        for runner_name, timings in runners.items():
            runner = mrunners.get_runner_by_nickname(runner_name)
            timings.sort(key=lambda x: datetime.datetime.fromisoformat(x[0]))
            dates = [datetime.datetime.fromisoformat(x[0]) for x in timings]
            ax.plot(
                dates,
                [x[1] for x in timings],
                label=runner.plot.name,
                color=runner.plot.color,
                linestyle=runner.plot.style,
                marker=runner.plot.marker,
                markersize=2,
            )
        ax.set_xticks([])
        ax.set_ylabel(benchmark, rotation=0, horizontalalignment="right")
        ax.yaxis.set_major_formatter(formatter)
        for spine in ax.spines.values():
            spine.set_visible(False)
        ax.grid(True, axis="y")
        ax.axhline(1.0, color="#666", linestyle="-")
        ax.set_facecolor("#f0f0f0")
        if first:
            ax.legend(loc="upper left")
            first = False

    savefig(output_filename, dpi=150)


if __name__ == "__main__":
    parser = argparse.ArgumentParser(
        "Compare two benchmark .json files",
        formatter_class=rich_argparse.ArgumentDefaultsRichHelpFormatter,
    )
    parser.add_argument("ref", help="The reference .json file")
    parser.add_argument("head", help="The head .json file")
    parser.add_argument("output", help="Output filename")
    args = parser.parse_args()

    ref = result.Result.from_filename(Path(args.ref))
    head = result.Result.from_filename(Path(args.head))
    compare = result.BenchmarkComparison(ref, head, "base")

    compare.write_timing_plot(Path(args.output))<|MERGE_RESOLUTION|>--- conflicted
+++ resolved
@@ -93,12 +93,8 @@
         assert "version" in subplot
         if "flags" not in subplot:
             subplot["flags"] = []
-<<<<<<< HEAD
-        subplot["runners"] = set(subplot.get("runners", ()))
-=======
         if "runners" not in subplot:
             subplot["runners"] = []
->>>>>>> 23aad7f8
 
     return plots
 
@@ -335,15 +331,9 @@
             r for r in results if list(r.parsed_version.release[0:2]) == version
         ]
         if cfg["runners"]:
-<<<<<<< HEAD
-            cfg_runners = [r for r in runners if r.nickname in cfg["runners"]]
-        else:
-            cfg_runners = runners
-=======
             runners = mrunners.get_runners_from_nicknames_and_groups(cfg["runners"])
         else:
             runners = mrunners.get_runners()
->>>>>>> 23aad7f8
 
         subtitle = f"Python {cfg['version']}.x vs. {cfg['base']}"
         if len(cfg["flags"]):
