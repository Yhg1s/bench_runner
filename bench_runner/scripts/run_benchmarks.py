from __future__ import annotations


import argparse
import csv
import json
import os
from operator import itemgetter
from pathlib import Path
import shutil
import subprocess
import sys
import tempfile
import textwrap
from typing import Iterable


import rich_argparse


from bench_runner import flags
from bench_runner import git
from bench_runner.result import Result
from bench_runner.table import md_link
from bench_runner import util
from bench_runner.util import PathLike


REPO_ROOT = Path()
BENCHMARK_JSON = REPO_ROOT / "benchmark.json"
PROFILING_RESULTS = REPO_ROOT / "profiling" / "results"
GITHUB_URL = "https://github.com/" + os.environ.get(
    "GITHUB_REPOSITORY", "faster-cpython/bench_runner"
)
# Environment variables that control the execution of CPython
ENV_VARS = ["PYTHON_JIT", "PYPERF_PERF_RECORD_EXTRA_OPTS"]
LOOPS_FILE_ENV_VAR = "PYPERFORMANCE_LOOPS_FILE"


class NoBenchmarkError(Exception):
    pass


def get_benchmark_names(benchmarks: str) -> list[str]:
    if benchmarks.strip() == "":
        benchmarks = "all"

    output = subprocess.check_output(
        [
            sys.executable,
            "-m",
            "pyperformance",
            "list",
            "--manifest",
            "benchmarks.manifest",
            "--benchmarks",
            benchmarks,
        ],
        encoding="utf-8",
    )

    return [line[2:].strip() for line in output.splitlines() if line.startswith("- ")]


def run_benchmarks(
    python: PathLike,
    benchmarks: str,
    /,
    test_mode: bool = False,
    extra_args: list[str] | None = None,
) -> None:
    if benchmarks.strip() == "":
        benchmarks = "all"

    if BENCHMARK_JSON.is_file():
        BENCHMARK_JSON.unlink()

    if test_mode:
        fast_arg = ["--fast"]
    else:
        fast_arg = []

    if extra_args is None:
        extra_args = []

<<<<<<< HEAD
    if loops_file := os.environ.get(LOOPS_FILE_ENV_VAR):
        extra_args.append("--same-loops")
        extra_args.append(loops_file)
=======
    if affinity := os.environ.get("CPU_AFFINITY"):
        extra_args.append(f"--affinity={affinity}")
>>>>>>> 09b911fd

    args = [
        sys.executable,
        "-m",
        "pyperformance",
        "run",
        *fast_arg,
        "-o",
        BENCHMARK_JSON,
        "--manifest",
        "benchmarks.manifest",
        "--benchmarks",
        benchmarks,
        "--python",
        python,
        "--inherit-environ",
        ",".join(ENV_VARS),
        *extra_args,
    ]

    print(f"RUNNING: {' '.join(str(x) for x in args)}")

    subprocess.call(args)

    # pyperformance frequently returns an error if any of the benchmarks failed.
    # We only want to fail if things are worse than that.

    if not BENCHMARK_JSON.is_file():
        raise NoBenchmarkError(
            f"No benchmark file created at {BENCHMARK_JSON.resolve()}."
        )
    with BENCHMARK_JSON.open() as fd:
        contents = json.load(fd)
    if len(contents.get("benchmarks", [])) == 0:
        raise NoBenchmarkError("No benchmarks were run.")


def collect_pystats(
    python: PathLike,
    benchmarks: str,
    fork: str,
    ref: str,
    individual: bool,
    flags: Iterable[str] | None = None,
) -> None:
    pystats_dir = Path("/tmp/py_stats")

    all_benchmarks = get_benchmark_names(benchmarks)

    # Default to loops.json if not explicitly set, like before the
    # environment variable was added.
    if LOOPS_FILE_ENV_VAR not in os.environ:
        os.environ[LOOPS_FILE_ENV_VAR] = "loops.json"

    extra_args = ["--hook", "pystats"]

    if flags is None:
        flags = []

    # Clear all files in /tmp/py_stats. The _pystats.yml workflow already
    # does this, but this helps when running and testing things locally.
    for filename in pystats_dir.glob("*"):
        filename.unlink()

    # We could technically run each benchmark in parallel (since we don't care
    # about performance timings), however, since the stats are written to the
    # same directory, they would get intertwined. At some point, specifying an
    # output directory for stats might make sense for this.

    with tempfile.TemporaryDirectory() as tempdir:
        for benchmark in all_benchmarks:
            try:
                run_benchmarks(python, benchmark, extra_args=extra_args)
            except NoBenchmarkError:
                pass
            else:
                if individual:
                    run_summarize_stats(python, fork, ref, benchmark, flags=flags)

            for filename in pystats_dir.iterdir():
                os.rename(filename, Path(tempdir) / filename.name)

        for filename in Path(tempdir).iterdir():
            os.rename(filename, pystats_dir / filename.name)

        if individual:
            benchmark_links = all_benchmarks
        else:
            benchmark_links = []

        run_summarize_stats(python, fork, ref, "all", benchmark_links, flags=flags)


def get_perf_lines(files: Iterable[PathLike]) -> Iterable[str]:
    for filename in files:
        p = subprocess.Popen(
            [
                "perf",
                "report",
                "--stdio",
                "-g",
                "none",
                "--show-total-period",
                "-s",
                "pid,symbol,dso",
                "-i",
                str(filename),
            ],
            encoding="utf-8",
            stdout=subprocess.PIPE,
            bufsize=1,
        )
        assert p.stdout is not None  # for pyright
        yield from iter(p.stdout.readline, "")
        p.kill()


def perf_to_csv(lines: Iterable[str], output: PathLike):
    rows = []
    for line in lines:
        line = line.strip()
        if line.startswith("#") or line == "":
            pass
        else:
            _, period, command, _, symbol, shared, _ = line.split(maxsplit=6)
            pid, command = command.split(":")
            period = float(period)
            if period > 0.0:
                rows.append([period, pid, command, shared, symbol])

    rows.sort(key=itemgetter(0), reverse=True)

    with Path(output).open("w") as fd:
        csvwriter = csv.writer(fd)
        csvwriter.writerow(["self", "pid", "command", "shared_obj", "symbol"])
        for row in rows:
            csvwriter.writerow(row)


def collect_perf(python: PathLike, benchmarks: str):
    all_benchmarks = get_benchmark_names(benchmarks)

    if PROFILING_RESULTS.is_dir():
        shutil.rmtree(PROFILING_RESULTS)
    PROFILING_RESULTS.mkdir()

    perf_data_glob = "perf.data.*"
    for benchmark in all_benchmarks:
        for filename in Path(".").glob(perf_data_glob):
            filename.unlink()

        run_benchmarks(
            python,
            benchmark,
            extra_args=["--hook", "perf_record"],
        )

        fileiter = Path(".").glob(perf_data_glob)
        if util.has_any_element(fileiter):
            perf_to_csv(
                get_perf_lines(fileiter),
                PROFILING_RESULTS / f"{benchmark}.perf.csv",
            )
        else:
            print(f"No perf.data files generated for {benchmark}", file=sys.stderr)

    for filename in Path(".").glob(perf_data_glob):
        filename.unlink()


def update_metadata(
    filename: PathLike,
    fork: str,
    ref: str,
    cpython: PathLike = Path("cpython"),
    run_id: str | None = None,
) -> None:
    with Path(filename).open() as fd:
        content = json.load(fd)

    metadata = content.setdefault("metadata", {})

    metadata["commit_id"] = git.get_git_hash(cpython)
    metadata["commit_fork"] = fork
    metadata["commit_branch"] = ref
    metadata["commit_date"] = git.get_git_commit_date(cpython)
    merge_base = git.get_git_merge_base(cpython)
    if merge_base is not None:
        metadata["commit_merge_base"] = merge_base
    metadata["benchmark_hash"] = util.get_benchmark_hash()
    if run_id is not None:
        metadata["github_action_url"] = f"{GITHUB_URL}/actions/runs/{run_id}"
    actor = os.environ.get("GITHUB_ACTOR")
    if actor is not None:
        metadata["github_actor"] = actor

    with Path(filename).open("w") as fd:
        json.dump(content, fd, indent=2)


def copy_to_directory(
    filename: PathLike, python: PathLike, fork: str, ref: str, flags: Iterable[str]
) -> None:
    result = Result.from_scratch(python, fork, ref, flags=flags)
    result.filename.parent.mkdir(parents=True, exist_ok=True)
    shutil.copyfile(filename, result.filename)


def run_summarize_stats(
    python: PathLike,
    fork: str,
    ref: str,
    benchmark: str,
    benchmarks: Iterable[str] | None = None,
    flags: Iterable[str] | None = None,
) -> None:
    if benchmarks is None:
        benchmarks = []

    if flags is None:
        flags = []

    summarize_stats_path = (
        Path(python).parent / "Tools" / "scripts" / "summarize_stats.py"
    )

    parts = ["pystats"]
    if benchmark != "all":
        parts.append(benchmark)
    result = Result.from_scratch(python, fork, ref, parts, flags=flags)
    result.filename.parent.mkdir(parents=True, exist_ok=True)
    pystats_json = result.filename.with_suffix(".json")

    args = [str(python), summarize_stats_path]
    args.extend(["--json-output", pystats_json])

    table = subprocess.check_output(args, encoding="utf-8")

    header = textwrap.dedent(
        f"""
    # Pystats results

    - benchmark: {benchmark}
    - fork: {fork}
    - ref: {ref}
    - commit hash: {git.get_git_hash(Path('cpython'))[:7]}
    - commit date: {git.get_git_commit_date(Path('cpython'))}

    """
    )

    with result.filename.with_suffix(".md").open("w") as fd:
        fd.write(header)
        if benchmarks:
            fd.write("- ")
            for name in benchmarks:
                fd.write(
                    md_link(
                        name,
                        str(Path(result.filename.name).with_suffix("")) + f"-{name}.md",
                    )
                )
                fd.write(", ")
            fd.write("\n")
        fd.write(table)

    if pystats_json.is_file():
        update_metadata(pystats_json, fork, ref)
    else:
        print(
            "WARNING: No pystats.json file generated. "
            "This is expected with CPython < 3.12"
        )


def select_benchmarks(benchmarks: str):
    if benchmarks == "all":
        return ",".join(
            ["all", *[f"-{x}" for x in util.get_excluded_benchmarks() if x]]
        )
    elif benchmarks == "all_and_excluded":
        return "all"
    return benchmarks


def _main(
    mode: str,
    python: PathLike,
    fork: str,
    ref: str,
    benchmarks: str,
    test_mode: bool,
    run_id: str | None,
    individual: bool,
    flags: Iterable[str],
) -> None:
    benchmarks = select_benchmarks(benchmarks)

    if mode == "benchmark":
        run_benchmarks(python, benchmarks, test_mode=test_mode)
        update_metadata(BENCHMARK_JSON, fork, ref, run_id=run_id)
        copy_to_directory(BENCHMARK_JSON, python, fork, ref, flags)
    elif mode == "perf":
        collect_perf(python, benchmarks)
    elif mode == "pystats":
        collect_pystats(python, benchmarks, fork, ref, individual, flags)


def main():
    print("Environment variables:")
    for var in ENV_VARS:
        print(f"{var}={os.environ.get(var, '<unset>')}")

    parser = argparse.ArgumentParser(
        description="""
        Run benchmarks in `pyperformance` with the given python executable. Add
        additional metadata to a benchmark results file and then copy it to the
        correct location in the results tree.
        """,
        formatter_class=rich_argparse.ArgumentDefaultsRichHelpFormatter,
    )
    parser.add_argument(
        "mode", choices=["benchmark", "perf", "pystats"], help="The mode of execution"
    )
    parser.add_argument("python", help="The path to the Python executable")
    parser.add_argument("fork", help="The fork of CPython")
    parser.add_argument("ref", help="The git ref in the fork")
    parser.add_argument("benchmarks", help="The benchmarks to run")
    parser.add_argument("flags", help="Configuration flags")
    parser.add_argument(
        "--test_mode",
        action="store_true",
        help="Run in a special mode for unit testing",
    )
    parser.add_argument("--run_id", default=None, type=str, help="The github run id")
    parser.add_argument(
        "--individual",
        action="store_true",
        help="For pystats mode, collect stats for each individual benchmark",
    )
    args = parser.parse_args()

    if args.test_mode:
        import socket

        def gethostname():
            return "pyperf"

        socket.gethostname = gethostname

        def dummy(*args, **kwargs):
            return None

        git.get_git_merge_base = dummy

    _main(
        args.mode,
        Path(args.python),
        args.fork,
        args.ref,
        args.benchmarks,
        args.test_mode,
        args.run_id,
        args.individual,
        flags.parse_flags(args.flags),
    )


if __name__ == "__main__":
    main()<|MERGE_RESOLUTION|>--- conflicted
+++ resolved
@@ -83,14 +83,12 @@
     if extra_args is None:
         extra_args = []
 
-<<<<<<< HEAD
     if loops_file := os.environ.get(LOOPS_FILE_ENV_VAR):
         extra_args.append("--same-loops")
         extra_args.append(loops_file)
-=======
+        
     if affinity := os.environ.get("CPU_AFFINITY"):
         extra_args.append(f"--affinity={affinity}")
->>>>>>> 09b911fd
 
     args = [
         sys.executable,
