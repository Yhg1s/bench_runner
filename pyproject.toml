--- conflicted
+++ resolved
@@ -27,13 +27,9 @@
 test = [
     "black==23.9.1",
     "flake8==6.1.0",
-<<<<<<< HEAD
     "pyright==1.1.326",
     "pytest==7.4.0",
-=======
-    "pyright==1.1.324",
     "pytest==7.4.2",
->>>>>>> e5f40820
 ]
 
 [tool.setuptools_scm]
