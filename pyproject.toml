--- conflicted
+++ resolved
@@ -28,13 +28,8 @@
 test = [
     "black==24.4.2",
     "flake8==7.0.0",
-<<<<<<< HEAD
     "pyright==1.1.364",
-    "pytest==8.2.0",
-=======
-    "pyright==1.1.361",
     "pytest==8.2.1",
->>>>>>> 6645ee3a
 ]
 
 [tool.setuptools_scm]
